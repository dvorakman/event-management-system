# Authentication (Clerk)
# ----------------------
CLERK_SECRET_KEY="your_clerk_secret_key"
NEXT_PUBLIC_CLERK_PUBLISHABLE_KEY="your_clerk_publishable_key"

# Docker Compose
# --------------
<<<<<<< HEAD
#COMPOSE_BAKE=true

# Only needed when not using Docker or for external tools
# DATABASE_URL=postgresql://postgres:postgres@localhost:5432/postgres
=======
#COMPOSE_BAKE=true
>>>>>>> e170d3b4
<|MERGE_RESOLUTION|>--- conflicted
+++ resolved
@@ -5,11 +5,7 @@
 
 # Docker Compose
 # --------------
-<<<<<<< HEAD
 #COMPOSE_BAKE=true
 
 # Only needed when not using Docker or for external tools
 # DATABASE_URL=postgresql://postgres:postgres@localhost:5432/postgres
-=======
-#COMPOSE_BAKE=true
->>>>>>> e170d3b4
