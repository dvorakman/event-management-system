--- conflicted
+++ resolved
@@ -4,15 +4,9 @@
  */
 import "./src/env.js";
 
-<<<<<<< HEAD
-/** @type {import("next").NextConfig} */
-const config = {
-  // Disable TypeScript type checking in production build
-=======
 /** @type {import('next').NextConfig} */
 const nextConfig = {
   // Disable type checking during build as we'll handle it separately
->>>>>>> b8e746f8
   typescript: {
     // !! WARN !!
     // Dangerously allow production builds to successfully complete even if
@@ -20,16 +14,8 @@
     // !! WARN !!
     ignoreBuildErrors: true,
   },
-<<<<<<< HEAD
-  
-  // Also disable ESLint during build for faster builds
-  eslint: {
-    // Warning: This allows production builds to successfully complete even if
-    // your project has ESLint errors.
-=======
   eslint: {
     // Similarly, ignore eslint errors during build
->>>>>>> b8e746f8
     ignoreDuringBuilds: true,
   },
 };
