"use client";

import dynamic from "next/dynamic";
import { useSearchParams } from "next/navigation";
import { Suspense, use } from "react";

// Dynamically import the component only when needed with suspense
const PaymentVerification = dynamic(() => import("./PaymentVerification"), {
  ssr: false,
  loading: () => <LoadingState />,
});

function LoadingState() {
  return (
    <div className="flex min-h-screen items-center justify-center">
      <div className="text-center">
        <div className="mb-4 h-12 w-12 animate-spin rounded-full border-4 border-blue-600 border-t-transparent"></div>
        <p className="text-lg text-gray-600">Loading payment verification...</p>
      </div>
    </div>
  );
}

type Props = {
  params: { id: string };
  searchParams: { [key: string]: string | string[] | undefined };
};

export default function RegistrationSuccessPage({
  params,
<<<<<<< HEAD
}: Props) {
=======
}: {
  params: Promise<{ id: string }>; // params is a Promise
}) {
  // Unwrap the params promise
  const resolvedParams = use(params);

>>>>>>> b8e746f8
  const searchParams = useSearchParams();
  const sessionId = searchParams.get("session_id");

  // Only render the component if there's a session ID
  if (!sessionId) {
    return (
      <div className="flex min-h-screen items-center justify-center">
        <div className="rounded-lg bg-yellow-50 p-8 text-center">
          <h2 className="mb-4 text-2xl font-bold text-yellow-800">
            Invalid Registration
          </h2>
          <p className="text-yellow-600">No payment session found.</p>
        </div>
      </div>
    );
  }

  // Only render when we have a session ID
  return (
    <Suspense fallback={<LoadingState />}>
      {/* Use the resolved params */}
      <PaymentVerification eventId={resolvedParams.id} />
    </Suspense>
  );
}<|MERGE_RESOLUTION|>--- conflicted
+++ resolved
@@ -28,16 +28,7 @@
 
 export default function RegistrationSuccessPage({
   params,
-<<<<<<< HEAD
 }: Props) {
-=======
-}: {
-  params: Promise<{ id: string }>; // params is a Promise
-}) {
-  // Unwrap the params promise
-  const resolvedParams = use(params);
-
->>>>>>> b8e746f8
   const searchParams = useSearchParams();
   const sessionId = searchParams.get("session_id");
 
