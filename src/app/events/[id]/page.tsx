import { notFound } from "next/navigation";
import { Suspense } from "react";
import { api } from "~/trpc/server";
import { Button } from "~/components/ui/button";
import { Skeleton } from "~/components/ui/skeleton";
import { EventActionButtons } from "~/components/event/EventActionButtons";
import type { Metadata } from "next";

// Loading component for event details
function EventDetailsLoading() {
  return (
    <div className="container mx-auto px-4 py-8">
      <div className="space-y-6">
        <Skeleton className="h-8 w-3/4" />
        <div className="space-y-3">
          <Skeleton className="h-4 w-1/4" />
          <Skeleton className="h-4 w-1/3" />
        </div>
        <div className="space-y-2">
          <Skeleton className="h-4 w-full" />
          <Skeleton className="h-4 w-full" />
          <Skeleton className="h-4 w-2/3" />
        </div>
      </div>
    </div>
  );
}

// Component to fetch and display event details
async function EventDetails({ id }: { id: number }) {
  const event = await api.event.byId({ id });

  if (!event) {
    notFound();
  }

  // Function to format dates for display
  const formatDate = (dateString: string | Date) => {
    const date = dateString instanceof Date ? dateString : new Date(dateString);
    return date.toLocaleDateString("en-US", {
      weekday: "long",
      year: "numeric",
      month: "long",
      day: "numeric",
      hour: "2-digit",
      minute: "2-digit",
    });
  };

  return (
    <div className="container mx-auto px-4 py-8">
      <div className="rounded-lg bg-white p-8 shadow-lg dark:bg-gray-800">
        {/* Event Type Badge */}
        <div className="mb-4">
          <span className="rounded-full bg-blue-100 px-3 py-1 text-sm font-medium text-blue-800 dark:bg-blue-900 dark:text-blue-200">
            {event.type}
          </span>
        </div>

        {/* Event Title */}
        <h1 className="mb-6 text-4xl font-bold text-gray-900 dark:text-white">
          {event.name}
        </h1>

        {/* Event Details Grid */}
        <div className="mb-8 grid grid-cols-1 gap-6 md:grid-cols-2">
          <div>
            <h2 className="mb-4 text-xl font-semibold text-gray-900 dark:text-white">
              Event Details
            </h2>
            <div className="space-y-3">
              <p className="text-gray-600 dark:text-gray-300">
                <span className="font-medium">Start:</span>{" "}
                {formatDate(event.startDate)}
              </p>
              <p className="text-gray-600 dark:text-gray-300">
                <span className="font-medium">End:</span>{" "}
                {formatDate(event.endDate)}
              </p>
              <p className="text-gray-600 dark:text-gray-300">
                <span className="font-medium">Location:</span> {event.location}
              </p>
              <p className="text-gray-600 dark:text-gray-300">
                <span className="font-medium">Status:</span>{" "}
                <span
                  className={`capitalize ${
                    event.status === "published"
                      ? "text-green-600"
                      : event.status === "cancelled"
                        ? "text-red-600"
                        : "text-yellow-600"
                  }`}
                >
                  {event.status}
                </span>
              </p>
            </div>
          </div>

          <div>
            <h2 className="mb-4 text-xl font-semibold text-gray-900 dark:text-white">
              Ticket Information
            </h2>
            <div className="space-y-3">
              <p className="text-gray-600 dark:text-gray-300">
                <span className="font-medium">General Admission:</span> $
                {event.generalTicketPrice.toString()}
              </p>
              <p className="text-gray-600 dark:text-gray-300">
                <span className="font-medium">VIP Ticket:</span> $
                {event.vipTicketPrice.toString()}
              </p>
              <p className="text-gray-600 dark:text-gray-300">
                <span className="font-medium">VIP Perks:</span> {event.vipPerks}
              </p>
              <p className="text-gray-600 dark:text-gray-300">
                <span className="font-medium">Maximum Attendees:</span>{" "}
                {event.maxAttendees}
              </p>
            </div>
          </div>
        </div>

        {/* Event Description */}
        <div className="mb-8">
          <h2 className="mb-4 text-xl font-semibold text-gray-900 dark:text-white">
            Description
          </h2>
          <p className="whitespace-pre-wrap text-gray-600 dark:text-gray-300">
            {event.description}
          </p>
        </div>

        {/* Action Buttons */}
        <EventActionButtons
          status={event.status}
          eventId={event.id}
          eventName={event.name}
          generalPrice={event.generalTicketPrice}
          vipPrice={event.vipTicketPrice}
          vipPerks={event.vipPerks}
        />
      </div>
    </div>
  );
}

type Props = {
  params: { id: string };
<<<<<<< HEAD
}) {
  const id = Number.parseInt(params.id, 10);
=======
  searchParams: { [key: string]: string | string[] | undefined };
};

export default async function EventPage({ params }: Props) {
  const id = parseInt(params.id, 10);
>>>>>>> cab2f3b5

  return (
    <Suspense fallback={<EventDetailsLoading />}>
      <EventDetails id={id} />
    </Suspense>
  );
}<|MERGE_RESOLUTION|>--- conflicted
+++ resolved
@@ -147,16 +147,11 @@
 
 type Props = {
   params: { id: string };
-<<<<<<< HEAD
-}) {
-  const id = Number.parseInt(params.id, 10);
-=======
   searchParams: { [key: string]: string | string[] | undefined };
 };
 
 export default async function EventPage({ params }: Props) {
   const id = parseInt(params.id, 10);
->>>>>>> cab2f3b5
 
   return (
     <Suspense fallback={<EventDetailsLoading />}>
