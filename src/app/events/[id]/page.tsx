--- conflicted
+++ resolved
@@ -147,16 +147,8 @@
 
 type Props = {
   params: { id: string };
-<<<<<<< HEAD
-  searchParams: { [key: string]: string | string[] | undefined };
-};
-
-export default async function EventPage({ params }: Props) {
-  const id = parseInt(params.id, 10);
-=======
 }) {
   const id = Number.parseInt(params.id, 10);
->>>>>>> e890e064
 
   return (
     <Suspense fallback={<EventDetailsLoading />}>
