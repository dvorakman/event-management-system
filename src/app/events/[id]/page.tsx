import { notFound } from "next/navigation";
import { Suspense } from "react";
import { api } from "~/trpc/server";
import { Button } from "~/components/ui/button";
import { Skeleton } from "~/components/ui/skeleton";
import { EventActionButtons } from "~/components/event/EventActionButtons";
import type { Metadata } from "next";

// Loading component for event details
function EventDetailsLoading() {
  return (
    <div className="container mx-auto px-4 py-8">
      <div className="space-y-6">
        <Skeleton className="h-8 w-3/4" />
        <div className="space-y-3">
          <Skeleton className="h-4 w-1/4" />
          <Skeleton className="h-4 w-1/3" />
        </div>
        <div className="space-y-2">
          <Skeleton className="h-4 w-full" />
          <Skeleton className="h-4 w-full" />
          <Skeleton className="h-4 w-2/3" />
        </div>
      </div>
    </div>
  );
}

// Component to fetch and display event details
async function EventDetails({ id }: { id: number }) {
  const event = await api.event.byId({ id });

  if (!event) {
    notFound();
  }

  // Function to format dates for display
  const formatDate = (dateString: string | Date) => {
    const date = dateString instanceof Date ? dateString : new Date(dateString);
    return date.toLocaleDateString("en-US", {
      weekday: "long",
      year: "numeric",
      month: "long",
      day: "numeric",
      hour: "2-digit",
      minute: "2-digit",
    });
  };

  return (
    <div className="container mx-auto px-4 py-8">
      <div className="rounded-lg bg-white p-8 shadow-lg dark:bg-gray-800">
        {/* Event Type Badge */}
        <div className="mb-4">
          <span className="rounded-full bg-blue-100 px-3 py-1 text-sm font-medium text-blue-800 dark:bg-blue-900 dark:text-blue-200">
            {event.type}
          </span>
        </div>

        {/* Event Title */}
        <h1 className="mb-6 text-4xl font-bold text-gray-900 dark:text-white">
          {event.name}
        </h1>

        {/* Event Details Grid */}
        <div className="mb-8 grid grid-cols-1 gap-6 md:grid-cols-2">
          <div>
            <h2 className="mb-4 text-xl font-semibold text-gray-900 dark:text-white">
              Event Details
            </h2>
            <div className="space-y-3">
              <p className="text-gray-600 dark:text-gray-300">
                <span className="font-medium">Start:</span>{" "}
                {formatDate(event.startDate)}
              </p>
              <p className="text-gray-600 dark:text-gray-300">
                <span className="font-medium">End:</span>{" "}
                {formatDate(event.endDate)}
              </p>
              <p className="text-gray-600 dark:text-gray-300">
                <span className="font-medium">Location:</span> {event.location}
              </p>
              <p className="text-gray-600 dark:text-gray-300">
                <span className="font-medium">Status:</span>{" "}
                <span
                  className={`capitalize ${
                    event.status === "published"
                      ? "text-green-600"
                      : event.status === "cancelled"
                        ? "text-red-600"
                        : "text-yellow-600"
                  }`}
                >
                  {event.status}
                </span>
              </p>
            </div>
          </div>

          <div>
            <h2 className="mb-4 text-xl font-semibold text-gray-900 dark:text-white">
              Ticket Information
            </h2>
            <div className="space-y-3">
              <p className="text-gray-600 dark:text-gray-300">
                <span className="font-medium">General Admission:</span> $
                {event.generalTicketPrice.toString()}
              </p>
              <p className="text-gray-600 dark:text-gray-300">
                <span className="font-medium">VIP Ticket:</span> $
                {event.vipTicketPrice.toString()}
              </p>
              <p className="text-gray-600 dark:text-gray-300">
                <span className="font-medium">VIP Perks:</span> {event.vipPerks}
              </p>
              <p className="text-gray-600 dark:text-gray-300">
                <span className="font-medium">Maximum Attendees:</span>{" "}
                {event.maxAttendees}
              </p>
            </div>
          </div>
        </div>

        {/* Event Description */}
        <div className="mb-8">
          <h2 className="mb-4 text-xl font-semibold text-gray-900 dark:text-white">
            Description
          </h2>
          <p className="whitespace-pre-wrap text-gray-600 dark:text-gray-300">
            {event.description}
          </p>
        </div>

        {/* Action Buttons */}
        <EventActionButtons
          status={event.status}
          eventId={event.id}
          eventName={event.name}
          generalPrice={event.generalTicketPrice}
          vipPrice={event.vipTicketPrice}
          vipPerks={event.vipPerks}
        />
      </div>
    </div>
  );
}

type Props = {
  params: { id: string };
<<<<<<< HEAD
  searchParams: { [key: string]: string | string[] | undefined };
};

export default async function EventPage({ params }: Props) {
  const id = parseInt(params.id, 10);
=======
}) {
  const id = Number.parseInt(params.id, 10);
>>>>>>> b8e746f8

  return (
    <Suspense fallback={<EventDetailsLoading />}>
      <EventDetails id={id} />
    </Suspense>
  );
}<|MERGE_RESOLUTION|>--- conflicted
+++ resolved
@@ -147,16 +147,11 @@
 
 type Props = {
   params: { id: string };
-<<<<<<< HEAD
   searchParams: { [key: string]: string | string[] | undefined };
 };
 
 export default async function EventPage({ params }: Props) {
   const id = parseInt(params.id, 10);
-=======
-}) {
-  const id = Number.parseInt(params.id, 10);
->>>>>>> b8e746f8
 
   return (
     <Suspense fallback={<EventDetailsLoading />}>
