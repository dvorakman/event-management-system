import { notFound } from "next/navigation";
import { Suspense } from "react";
import { api } from "~/trpc/server";
import { Button } from "~/components/ui/button";
import { Skeleton } from "~/components/ui/skeleton";
import { EventActionButtons } from "~/components/event/EventActionButtons";
import type { Metadata } from "next";

// Loading component for event details
function EventDetailsLoading() {
  return (
    <div className="container mx-auto px-4 py-8">
      <div className="space-y-6">
        <Skeleton className="h-8 w-3/4" />
        <div className="space-y-3">
          <Skeleton className="h-4 w-1/4" />
          <Skeleton className="h-4 w-1/3" />
        </div>
        <div className="space-y-2">
          <Skeleton className="h-4 w-full" />
          <Skeleton className="h-4 w-full" />
          <Skeleton className="h-4 w-2/3" />
        </div>
      </div>
    </div>
  );
}

// Component to fetch and display event details
async function EventDetails({ id }: { id: string }) {
  const event = await api.event.byId({ id });

  if (!event) {
    notFound();
  }

  // Function to format dates for display
  const formatDate = (dateString: string | Date) => {
    const date = dateString instanceof Date ? dateString : new Date(dateString);
    return date.toLocaleDateString("en-US", {
      weekday: "long",
      year: "numeric",
      month: "long",
      day: "numeric",
      hour: "2-digit",
      minute: "2-digit",
    });
  };

  return (
    <div className="min-h-screen bg-gray-900">
      <div className="container mx-auto px-4 py-8">
        <div className="rounded-lg border border-gray-700 bg-gray-800 p-8 shadow-lg">
          {/* Event Type Badge */}
          <div className="mb-4">
            <span className="rounded-full bg-blue-100 px-3 py-1 text-sm font-medium capitalize text-blue-800 dark:bg-blue-900 dark:text-blue-200">
              {event.type.replace("_", " ")}
            </span>
          </div>

          {/* Event Title */}
          <h1 className="mb-6 text-4xl font-bold text-white">{event.name}</h1>

          {/* Event Details Grid */}
          <div className="mb-8 grid grid-cols-1 gap-6 md:grid-cols-2">
            <div>
              <h2 className="mb-4 text-xl font-semibold text-white">
                Event Details
              </h2>
              <div className="space-y-3">
                <p className="text-gray-300">
                  <span className="font-medium text-white">Start:</span>{" "}
                  {formatDate(event.startDate)}
                </p>
                <p className="text-gray-300">
                  <span className="font-medium text-white">End:</span>{" "}
                  {formatDate(event.endDate)}
                </p>
                <p className="text-gray-300">
                  <span className="font-medium text-white">Location:</span>{" "}
                  {event.location}
                </p>
                <p className="text-gray-300">
                  <span className="font-medium text-white">Status:</span>{" "}
                  <span
                    className={`capitalize ${
                      event.status === "published"
                        ? "text-green-400"
                        : event.status === "cancelled"
                          ? "text-red-400"
                          : "text-yellow-400"
                    }`}
                  >
                    {event.status}
                  </span>
                </p>
                <p className="text-gray-300">
<<<<<<< HEAD
                  <span className="font-medium text-white">Max Attendees:</span>{" "}
                  {event.maxAttendees}
=======
                  <span className="font-medium text-white">Capacity:</span> {event.currentRegistrations}/{event.maxAttendees}
                  {event.isSoldOut && (
                    <span className="ml-2 px-2 py-1 bg-red-600 text-white text-xs rounded-full">
                      SOLD OUT
                    </span>
                  )}
                  {!event.isSoldOut && event.availableSpots <= 10 && event.availableSpots > 0 && (
                    <span className="ml-2 px-2 py-1 bg-orange-600 text-white text-xs rounded-full">
                      {event.availableSpots} left
                    </span>
                  )}
>>>>>>> 825212fe
                </p>
              </div>
            </div>

            <div>
              <h2 className="mb-4 text-xl font-semibold text-white">
                Ticket Information
              </h2>
              <div className="space-y-4">
                <div className="rounded-lg bg-gray-700 p-4">
                  <h3 className="mb-2 font-semibold text-white">
                    General Admission
                  </h3>
                  <p className="text-2xl font-bold text-green-400">
                    ${Number(event.generalTicketPrice).toFixed(2)}
                  </p>
                </div>
                <div className="rounded-lg bg-gray-700 p-4">
<<<<<<< HEAD
                  <h3 className="mb-2 font-semibold text-white">VIP Ticket</h3>
                  <p className="mb-2 text-2xl font-bold text-purple-400">
=======
                  <h3 className="mb-2 font-semibold text-white">VIP/Premium Ticket</h3>
                  <p className="text-2xl font-bold text-purple-400 mb-3">
>>>>>>> 825212fe
                    ${Number(event.vipTicketPrice).toFixed(2)}
                  </p>
                  <div className="text-sm text-gray-300">
                    <p className="font-medium text-purple-300 mb-2">Includes:</p>
                    <p className="leading-relaxed">{event.vipPerks}</p>
                  </div>
                </div>
              </div>
            </div>
          </div>

          {/* Event Description */}
          <div className="mb-8">
            <h2 className="mb-4 text-xl font-semibold text-white">
              Description
            </h2>
            <p className="leading-relaxed text-gray-300">{event.description}</p>
          </div>

          {/* Action Buttons - Only show if event is published */}
          {event.status === "published" && (
            <div className="flex gap-4">
              <Suspense fallback={<Skeleton className="h-10 w-32" />}>
                <EventActionButtons 
                  status={event.status}
                  eventId={event.id}
                  eventName={event.name}
                  generalPrice={Number(event.generalTicketPrice)}
                  vipPrice={Number(event.vipTicketPrice)}
                  vipPerks={event.vipPerks}
                  isSoldOut={event.isSoldOut}
                  availableSpots={event.availableSpots}
                  userRegistration={event.userRegistration}
                />
              </Suspense>
            </div>
          )}

          {/* Status-specific messages */}
          {event.status === "cancelled" && (
            <div className="mt-6 rounded-lg border border-red-700 bg-red-900 p-4">
              <h3 className="font-semibold text-red-200">Event Cancelled</h3>
              <p className="text-red-300">
                This event has been cancelled. Please contact the organiser for
                more information.
              </p>
            </div>
          )}

          {event.status === "draft" && (
            <div className="mt-6 rounded-lg border border-yellow-700 bg-yellow-900 p-4">
              <h3 className="font-semibold text-yellow-200">Event in Draft</h3>
              <p className="text-yellow-300">
                This event is currently in draft mode and not yet available for
                registration.
              </p>
            </div>
          )}

          {event.status === "completed" && (
            <div className="mt-6 rounded-lg border border-gray-600 bg-gray-700 p-4">
              <h3 className="font-semibold text-gray-200">Event Completed</h3>
              <p className="text-gray-300">
                This event has already taken place.
              </p>
            </div>
          )}
        </div>
      </div>
    </div>
  );
}

interface EventPageProps {
  params: {
    id: string;
  };
}

export default async function EventPage({ params }: EventPageProps) {
<<<<<<< HEAD
=======
  const resolvedParams = await params;
  const eventId = resolvedParams.id;

  // Basic validation that it's a valid UUID format
  const uuidRegex = /^[0-9a-f]{8}-[0-9a-f]{4}-[0-9a-f]{4}-[0-9a-f]{4}-[0-9a-f]{12}$/i;
  if (!uuidRegex.test(eventId)) {
    notFound();
  }

>>>>>>> 825212fe
  return (
    <Suspense fallback={<EventDetailsLoading />}>
      <EventDetails id={params.id} />
    </Suspense>
  );
}

// Generate metadata for the page
export async function generateMetadata({
  params,
}: EventPageProps): Promise<Metadata> {
<<<<<<< HEAD
  const eventId = parseInt(params.id);

  if (isNaN(eventId)) {
=======
  const resolvedParams = await params;
  const eventId = resolvedParams.id;
  
  // Basic validation that it's a valid UUID format
  const uuidRegex = /^[0-9a-f]{8}-[0-9a-f]{4}-[0-9a-f]{4}-[0-9a-f]{4}-[0-9a-f]{12}$/i;
  if (!uuidRegex.test(eventId)) {
>>>>>>> 825212fe
    return {
      title: "Event Not Found",
    };
  }

  try {
    const event = await api.event.byId({ id: eventId });

    return {
      title: event ? `${event.name} | Event Management` : "Event Not Found",
      description: event?.description ?? "Event details",
    };
  } catch {
    return {
      title: "Event Not Found",
    };
  }
}<|MERGE_RESOLUTION|>--- conflicted
+++ resolved
@@ -95,10 +95,6 @@
                   </span>
                 </p>
                 <p className="text-gray-300">
-<<<<<<< HEAD
-                  <span className="font-medium text-white">Max Attendees:</span>{" "}
-                  {event.maxAttendees}
-=======
                   <span className="font-medium text-white">Capacity:</span> {event.currentRegistrations}/{event.maxAttendees}
                   {event.isSoldOut && (
                     <span className="ml-2 px-2 py-1 bg-red-600 text-white text-xs rounded-full">
@@ -110,7 +106,6 @@
                       {event.availableSpots} left
                     </span>
                   )}
->>>>>>> 825212fe
                 </p>
               </div>
             </div>
@@ -129,13 +124,8 @@
                   </p>
                 </div>
                 <div className="rounded-lg bg-gray-700 p-4">
-<<<<<<< HEAD
-                  <h3 className="mb-2 font-semibold text-white">VIP Ticket</h3>
-                  <p className="mb-2 text-2xl font-bold text-purple-400">
-=======
                   <h3 className="mb-2 font-semibold text-white">VIP/Premium Ticket</h3>
                   <p className="text-2xl font-bold text-purple-400 mb-3">
->>>>>>> 825212fe
                     ${Number(event.vipTicketPrice).toFixed(2)}
                   </p>
                   <div className="text-sm text-gray-300">
@@ -216,8 +206,6 @@
 }
 
 export default async function EventPage({ params }: EventPageProps) {
-<<<<<<< HEAD
-=======
   const resolvedParams = await params;
   const eventId = resolvedParams.id;
 
@@ -227,10 +215,9 @@
     notFound();
   }
 
->>>>>>> 825212fe
   return (
     <Suspense fallback={<EventDetailsLoading />}>
-      <EventDetails id={params.id} />
+      <EventDetails id={eventId} />
     </Suspense>
   );
 }
@@ -239,18 +226,12 @@
 export async function generateMetadata({
   params,
 }: EventPageProps): Promise<Metadata> {
-<<<<<<< HEAD
-  const eventId = parseInt(params.id);
-
-  if (isNaN(eventId)) {
-=======
   const resolvedParams = await params;
   const eventId = resolvedParams.id;
   
   // Basic validation that it's a valid UUID format
   const uuidRegex = /^[0-9a-f]{8}-[0-9a-f]{4}-[0-9a-f]{4}-[0-9a-f]{4}-[0-9a-f]{12}$/i;
   if (!uuidRegex.test(eventId)) {
->>>>>>> 825212fe
     return {
       title: "Event Not Found",
     };
