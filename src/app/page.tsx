import Link from "next/link";
import { SignedIn, SignedOut, SignInButton } from "@clerk/nextjs";
// import { HydrateClient } from "~/trpc/server"; // Keep if still needed, else remove. Was in original, removed in previous step.
import { Button } from "~/components/ui/button"; // Your existing Button component
import { LandingPageGlobe } from "~/components/ui/LandingPageGlobe"; // Import the new wrapper component
// import { InteractiveHoverButton } from "~/components/ui/interactive-hover-button";
// import { BackgroundGradient } from "~/components/ui/background-gradient"; // Was in original, can be added back if needed for event cards etc.
// import { BackgroundBoxes } from "~/components/ui/background-boxes";

export default function Home() {
  return (
<<<<<<< HEAD
    <div className="min-h-screen bg-background text-foreground">
      {/* Removed Header from example, as a global header already exists */}

      {/* Hero Section from example */}
      <section className="bg-background py-16">
        {/* Modified container to be a flex container for side-by-side layout on md+ screens */}
        <div className="md:gap-15 container mx-auto flex flex-col items-center justify-between gap-8 px-4 md:flex-row">
          {/* Text content wrapper */}
          <div className="flex flex-col justify-center space-y-6 text-center md:w-1/2 md:text-left">
            <h1 className="text-4xl font-extrabold tracking-tight sm:text-5xl md:text-6xl">
              Discover Amazing Events
            </h1>
            <p className="mx-auto max-w-2xl text-xl text-muted-foreground md:mx-0">
              Find and join events that match your interests, or create your own
              and connect with like-minded people.
            </p>
            <div className="flex flex-col justify-center gap-4 sm:flex-row md:justify-start">
              <Link href="/events">
                <Button className="bg-primary px-8 py-6 text-lg text-primary-foreground hover:bg-[#e68a00]">
                  Find Events
                </Button>
              </Link>
              <SignedOut>
                <SignInButton mode="modal">
                  <Button
                    variant="outline"
                    className="border-border px-8 py-6 text-lg text-foreground hover:bg-border/20"
                  >
                    Create Event
                  </Button>
                </SignInButton>
              </SignedOut>
              <SignedIn>
                <Link href="/become-organizer">
                  <Button
                    variant="outline"
                    className="border-border px-8 py-6 text-lg text-foreground hover:bg-border/20"
                  >
                    Create Event
                  </Button>
                </Link>
              </SignedIn>
=======
    <HydrateClient>
      <div className="flex flex-col">
        {/* Hero Section */}
        <div className="relative min-h-[550px] bg-gradient-to-br from-blue-900 to-indigo-900">
          <div className="container relative z-10 mx-auto px-4 sm:px-6 lg:px-8">
            <div className="flex min-h-[550px] flex-col items-center justify-between gap-8 py-10 md:flex-row md:gap-12 md:py-20">
              {/* Text content */}
              <div className="flex flex-col justify-center space-y-6 text-center md:w-2/3 md:text-left">
                <h1 className="text-4xl font-extrabold tracking-tight text-white sm:text-5xl md:text-6xl">
                  Find and Manage Events
                </h1>
                <p className="max-w-2xl text-xl text-blue-100">
                  Discover exciting events or create and manage your own. Our
                  platform makes event management simple and enjoyable.
                </p>
                <div className="mt-8 flex flex-col space-y-4 sm:flex-row sm:space-x-4 sm:space-y-0">
                  <Link href="/events">
                    <Button
                      variant="secondary"
                      size="lg"
                      className="w-full sm:w-auto"
                    >
                      Browse Events
                    </Button>
                  </Link>
                  <SignedOut>
                    <SignInButton mode="modal">
                      <Button
                        variant="default"
                        size="lg"
                        className="w-full sm:w-auto"
                      >
                        Sign Up to Organize
                      </Button>
                    </SignInButton>
                  </SignedOut>
                  <SignedIn>
                    <Link href="/dashboard">
                      <Button
                        variant="default"
                        size="lg"
                        className="w-full sm:w-auto"
                      >
                        Go to Dashboard
                      </Button>
                    </Link>
                  </SignedIn>
                </div>
              </div>
>>>>>>> d95219a7
            </div>
          </div>

          {/* Use the new LandingPageGlobe component. Pass existing wrapper classes to it. */}
          <LandingPageGlobe className="relative flex h-auto min-h-[300px] w-full items-center justify-center md:min-h-[400px] md:w-1/2" />
        </div>
      </section>

      {/* Why Choose Our Platform - change background to bg-background to match the first section */}
      <section className="bg-background py-16">
        <div className="container mx-auto px-4">
          <div className="mb-12 text-center">
            <h2 className="text-2xl font-bold">Why</h2>
            <h2 className="text-2xl font-bold">choose our</h2>
            <h2 className="text-2xl font-bold text-primary">platform?</h2>
          </div>

          <div className="mx-auto max-w-2xl space-y-8">
            <div className="flex items-start space-x-4">
              <div className="flex h-8 w-8 flex-shrink-0 items-center justify-center rounded-full bg-primary font-bold text-primary-foreground">
                1
              </div>
              <div>
                <h3 className="font-bold">Easy event discovery</h3>
                <p className="text-sm text-muted-foreground">
                  Find events that match your interests with our powerful search
                  and filtering tools.
                </p>
              </div>
            </div>

            <div className="flex items-start space-x-4">
              <div className="flex h-8 w-8 flex-shrink-0 items-center justify-center rounded-full bg-primary font-bold text-primary-foreground">
                2
              </div>
              <div>
                <h3 className="font-bold">Seamless registration</h3>
                <p className="text-sm text-muted-foreground">
                  Register for events in seconds and receive digital tickets
                  instantly.
                </p>
              </div>
            </div>

            <div className="flex items-start space-x-4">
              <div className="flex h-8 w-8 flex-shrink-0 items-center justify-center rounded-full bg-primary font-bold text-primary-foreground">
                3
              </div>
              <div>
                <h3 className="font-bold">Powerful Organizer Tools</h3>
                <p className="text-sm text-muted-foreground">
                  Create and manage events with ease, track registrations, and
                  communicate with attendees.
                </p>
              </div>
            </div>
          </div>
        </div>
      </section>

      {/* Become an Organizer from example */}
      <section className="bg-primary py-12">
        <div className="container mx-auto px-4 text-center">
          <h2 className="text-2xl font-bold text-primary-foreground">
            Become an
            <br />
            organizer
            <br />
            today
          </h2>
          <div className="mt-6">
            <SignedIn>
              <Link href="/become-organizer">
                <Button
                  variant="outline"
                  className="border-foreground px-8 py-3 text-lg text-foreground hover:bg-foreground/10 hover:text-primary-foreground"
                >
                  Get Started
                </Button>
              </Link>
            </SignedIn>
            <SignedOut>
              <SignInButton mode="modal">
                <Button
                  variant="outline"
                  className="border-foreground px-8 py-3 text-lg text-foreground hover:bg-foreground/10 hover:text-primary-foreground"
                >
                  Sign Up to Organize
                </Button>
              </SignInButton>
            </SignedOut>
          </div>
        </div>
      </section>

      {/* Footer from example */}
      <footer className="bg-black py-8">
        <div className="container mx-auto px-4">
          <div className="text-center text-sm text-muted-foreground">
            <p>Events</p>
          </div>
        </div>
      </footer>
    </div>
  );
}<|MERGE_RESOLUTION|>--- conflicted
+++ resolved
@@ -1,211 +1,262 @@
+"use client";
+
 import Link from "next/link";
 import { SignedIn, SignedOut, SignInButton } from "@clerk/nextjs";
 // import { HydrateClient } from "~/trpc/server"; // Keep if still needed, else remove. Was in original, removed in previous step.
 import { Button } from "~/components/ui/button"; // Your existing Button component
-import { LandingPageGlobe } from "~/components/ui/LandingPageGlobe"; // Import the new wrapper component
+import dynamic from "next/dynamic";
 // import { InteractiveHoverButton } from "~/components/ui/interactive-hover-button";
 // import { BackgroundGradient } from "~/components/ui/background-gradient"; // Was in original, can be added back if needed for event cards etc.
 // import { BackgroundBoxes } from "~/components/ui/background-boxes";
+import { motion } from "framer-motion";
+import { TypeAnimation } from "react-type-animation";
+
+// Lazy load the Globe component
+const LandingPageGlobe = dynamic(
+  () =>
+    import("~/components/ui/LandingPageGlobe").then(
+      (mod) => mod.LandingPageGlobe,
+    ),
+  {
+    loading: () => (
+      <div className="relative flex h-auto min-h-[300px] w-full items-center justify-center md:min-h-[400px] md:w-1/2">
+        <div className="h-32 w-32 animate-pulse rounded-full bg-primary/20" />
+      </div>
+    ),
+    ssr: false,
+  },
+);
+
+// Animation variants
+const containerVariants = {
+  hidden: { opacity: 0 },
+  visible: {
+    opacity: 1,
+    transition: {
+      staggerChildren: 0.2,
+    },
+  },
+};
+
+const itemVariants = {
+  hidden: { opacity: 0, y: 20 },
+  visible: {
+    opacity: 1,
+    y: 0,
+    transition: {
+      duration: 0.4,
+    },
+  },
+};
+
+const numberVariants = {
+  hidden: { scale: 0, opacity: 0 },
+  visible: {
+    scale: 1,
+    opacity: 1,
+    transition: {
+      type: "spring",
+      stiffness: 150,
+      damping: 12,
+    },
+  },
+};
 
 export default function Home() {
   return (
-<<<<<<< HEAD
-    <div className="min-h-screen bg-background text-foreground">
-      {/* Removed Header from example, as a global header already exists */}
-
-      {/* Hero Section from example */}
-      <section className="bg-background py-16">
-        {/* Modified container to be a flex container for side-by-side layout on md+ screens */}
-        <div className="md:gap-15 container mx-auto flex flex-col items-center justify-between gap-8 px-4 md:flex-row">
-          {/* Text content wrapper */}
-          <div className="flex flex-col justify-center space-y-6 text-center md:w-1/2 md:text-left">
-            <h1 className="text-4xl font-extrabold tracking-tight sm:text-5xl md:text-6xl">
-              Discover Amazing Events
-            </h1>
-            <p className="mx-auto max-w-2xl text-xl text-muted-foreground md:mx-0">
-              Find and join events that match your interests, or create your own
-              and connect with like-minded people.
-            </p>
-            <div className="flex flex-col justify-center gap-4 sm:flex-row md:justify-start">
-              <Link href="/events">
-                <Button className="bg-primary px-8 py-6 text-lg text-primary-foreground hover:bg-[#e68a00]">
-                  Find Events
+    <div className="flex min-h-screen flex-col">
+      {/* Hero Section */}
+      <section className="relative min-h-screen overflow-hidden bg-background">
+        <div className="container mx-auto flex h-screen items-center justify-center px-4">
+          <div className="flex w-full max-w-7xl flex-col items-center justify-between gap-12 md:flex-row">
+            <motion.div
+              initial={{ opacity: 0, x: -20 }}
+              whileInView={{ opacity: 1, x: 0 }}
+              viewport={{ once: true, margin: "-100px" }}
+              transition={{ duration: 0.5 }}
+              className="flex-1 space-y-8 text-center md:text-left"
+            >
+              <h1 className="text-5xl font-bold md:text-6xl lg:text-7xl">
+                Discover and Create
+                <span className="block text-primary">Unforgettable Events</span>
+              </h1>
+              <p className="mx-auto max-w-2xl text-xl text-muted-foreground md:mx-0">
+                Join our platform to discover amazing events or create your own.
+                Connect with people who share your interests.
+              </p>
+              <div className="flex flex-wrap justify-center gap-4 md:justify-start">
+                <SignedIn>
+                  <Button asChild size="lg" className="text-lg">
+                    <Link href="/events">Browse Events</Link>
+                  </Button>
+                </SignedIn>
+                <SignedOut>
+                  <SignInButton mode="modal">
+                    <Button size="lg" className="text-lg">
+                      Get Started
+                    </Button>
+                  </SignInButton>
+                </SignedOut>
+              </div>
+            </motion.div>
+
+            {/* Use the lazy loaded Globe component */}
+            <LandingPageGlobe className="relative flex h-auto min-h-[400px] w-full items-center justify-center md:min-h-[500px] md:w-1/2" />
+          </div>
+        </div>
+      </section>
+
+      {/* Divider */}
+      <div className="h-24 bg-background" />
+
+      {/* Why Choose Our Platform */}
+      <section className="bg-background py-24">
+        <div className="container mx-auto px-4">
+          <motion.div
+            initial={{ opacity: 0, y: 20 }}
+            whileInView={{ opacity: 1, y: 0 }}
+            viewport={{ once: true, margin: "-100px" }}
+            transition={{ duration: 0.4 }}
+            className="mb-16 text-center"
+          >
+            <h2 className="text-2xl font-bold">Why</h2>
+            <h2 className="text-2xl font-bold">choose our</h2>
+            <h2 className="text-2xl font-bold text-primary">platform?</h2>
+          </motion.div>
+
+          <motion.div
+            variants={containerVariants}
+            initial="hidden"
+            whileInView="visible"
+            viewport={{ once: true, margin: "-100px" }}
+            className="relative mx-auto max-w-5xl"
+          >
+            {/* Feature 1 */}
+            <motion.div
+              variants={itemVariants}
+              className="relative mb-24 space-y-4 md:mb-32"
+            >
+              <motion.div
+                variants={numberVariants}
+                className="absolute -left-8 -top-8 text-8xl font-bold text-primary md:-left-16 md:-top-16"
+              >
+                1
+              </motion.div>
+              <div className="relative z-10 space-y-4">
+                <h3 className="text-2xl font-semibold">Easy Event Creation</h3>
+                <p className="text-muted-foreground">
+                  Create and manage your events with our intuitive tools. Set up
+                  tickets, manage registrations, and track attendance all in one
+                  place.
+                </p>
+              </div>
+            </motion.div>
+
+            {/* Feature 2 */}
+            <motion.div
+              variants={itemVariants}
+              className="relative mb-24 space-y-4 md:mb-32 md:ml-24"
+            >
+              <motion.div
+                variants={numberVariants}
+                className="absolute -left-8 -top-8 text-8xl font-bold text-primary md:-left-16 md:-top-16"
+              >
+                2
+              </motion.div>
+              <div className="relative z-10 space-y-4">
+                <h3 className="text-2xl font-semibold">Global Reach</h3>
+                <p className="text-muted-foreground">
+                  Connect with attendees from around the world. Our platform
+                  helps you reach a wider audience and grow your event's impact.
+                </p>
+              </div>
+            </motion.div>
+
+            {/* Feature 3 */}
+            <motion.div
+              variants={itemVariants}
+              className="relative space-y-4 md:ml-48"
+            >
+              <motion.div
+                variants={numberVariants}
+                className="absolute -left-8 -top-8 text-8xl font-bold text-primary md:-left-16 md:-top-16"
+              >
+                3
+              </motion.div>
+              <div className="relative z-10 space-y-4">
+                <h3 className="text-2xl font-semibold">Secure Payments</h3>
+                <p className="text-muted-foreground">
+                  Handle ticket sales and payments securely. Our platform
+                  ensures safe transactions for both organizers and attendees.
+                </p>
+              </div>
+            </motion.div>
+          </motion.div>
+        </div>
+      </section>
+
+      {/* Become an Organizer Section */}
+      <section className="relative min-h-screen bg-primary">
+        <div className="absolute inset-0 flex items-center justify-center">
+          <div className="container mx-auto px-4 text-center">
+            <motion.div
+              initial={{ opacity: 0 }}
+              whileInView={{ opacity: 1 }}
+              viewport={{ once: true, margin: "-100px" }}
+              transition={{ duration: 0.8 }}
+              className="mb-12"
+            >
+              <h2 className="text-4xl font-bold text-primary-foreground md:text-6xl lg:text-7xl">
+                <TypeAnimation
+                  sequence={[
+                    "Become an",
+                    1000,
+                    "Become an organizer",
+                    1000,
+                    "Become an organizer today",
+                    2000,
+                  ]}
+                  wrapper="span"
+                  speed={50}
+                  repeat={Infinity}
+                  className="block"
+                  deletionSpeed={50}
+                  cursor={true}
+                />
+              </h2>
+            </motion.div>
+
+            <motion.div
+              initial={{ opacity: 0, y: 20 }}
+              whileInView={{ opacity: 1, y: 0 }}
+              viewport={{ once: true, margin: "-100px" }}
+              transition={{ duration: 0.5, delay: 0.2 }}
+            >
+              <SignedIn>
+                <Button
+                  asChild
+                  size="lg"
+                  variant="secondary"
+                  className="px-12 py-6 text-2xl"
+                >
+                  <Link href="/organizer/dashboard">Get Started</Link>
                 </Button>
-              </Link>
+              </SignedIn>
               <SignedOut>
                 <SignInButton mode="modal">
                   <Button
-                    variant="outline"
-                    className="border-border px-8 py-6 text-lg text-foreground hover:bg-border/20"
+                    size="lg"
+                    variant="secondary"
+                    className="px-12 py-6 text-2xl"
                   >
-                    Create Event
+                    Get Started
                   </Button>
                 </SignInButton>
               </SignedOut>
-              <SignedIn>
-                <Link href="/become-organizer">
-                  <Button
-                    variant="outline"
-                    className="border-border px-8 py-6 text-lg text-foreground hover:bg-border/20"
-                  >
-                    Create Event
-                  </Button>
-                </Link>
-              </SignedIn>
-=======
-    <HydrateClient>
-      <div className="flex flex-col">
-        {/* Hero Section */}
-        <div className="relative min-h-[550px] bg-gradient-to-br from-blue-900 to-indigo-900">
-          <div className="container relative z-10 mx-auto px-4 sm:px-6 lg:px-8">
-            <div className="flex min-h-[550px] flex-col items-center justify-between gap-8 py-10 md:flex-row md:gap-12 md:py-20">
-              {/* Text content */}
-              <div className="flex flex-col justify-center space-y-6 text-center md:w-2/3 md:text-left">
-                <h1 className="text-4xl font-extrabold tracking-tight text-white sm:text-5xl md:text-6xl">
-                  Find and Manage Events
-                </h1>
-                <p className="max-w-2xl text-xl text-blue-100">
-                  Discover exciting events or create and manage your own. Our
-                  platform makes event management simple and enjoyable.
-                </p>
-                <div className="mt-8 flex flex-col space-y-4 sm:flex-row sm:space-x-4 sm:space-y-0">
-                  <Link href="/events">
-                    <Button
-                      variant="secondary"
-                      size="lg"
-                      className="w-full sm:w-auto"
-                    >
-                      Browse Events
-                    </Button>
-                  </Link>
-                  <SignedOut>
-                    <SignInButton mode="modal">
-                      <Button
-                        variant="default"
-                        size="lg"
-                        className="w-full sm:w-auto"
-                      >
-                        Sign Up to Organize
-                      </Button>
-                    </SignInButton>
-                  </SignedOut>
-                  <SignedIn>
-                    <Link href="/dashboard">
-                      <Button
-                        variant="default"
-                        size="lg"
-                        className="w-full sm:w-auto"
-                      >
-                        Go to Dashboard
-                      </Button>
-                    </Link>
-                  </SignedIn>
-                </div>
-              </div>
->>>>>>> d95219a7
-            </div>
-          </div>
-
-          {/* Use the new LandingPageGlobe component. Pass existing wrapper classes to it. */}
-          <LandingPageGlobe className="relative flex h-auto min-h-[300px] w-full items-center justify-center md:min-h-[400px] md:w-1/2" />
-        </div>
-      </section>
-
-      {/* Why Choose Our Platform - change background to bg-background to match the first section */}
-      <section className="bg-background py-16">
-        <div className="container mx-auto px-4">
-          <div className="mb-12 text-center">
-            <h2 className="text-2xl font-bold">Why</h2>
-            <h2 className="text-2xl font-bold">choose our</h2>
-            <h2 className="text-2xl font-bold text-primary">platform?</h2>
-          </div>
-
-          <div className="mx-auto max-w-2xl space-y-8">
-            <div className="flex items-start space-x-4">
-              <div className="flex h-8 w-8 flex-shrink-0 items-center justify-center rounded-full bg-primary font-bold text-primary-foreground">
-                1
-              </div>
-              <div>
-                <h3 className="font-bold">Easy event discovery</h3>
-                <p className="text-sm text-muted-foreground">
-                  Find events that match your interests with our powerful search
-                  and filtering tools.
-                </p>
-              </div>
-            </div>
-
-            <div className="flex items-start space-x-4">
-              <div className="flex h-8 w-8 flex-shrink-0 items-center justify-center rounded-full bg-primary font-bold text-primary-foreground">
-                2
-              </div>
-              <div>
-                <h3 className="font-bold">Seamless registration</h3>
-                <p className="text-sm text-muted-foreground">
-                  Register for events in seconds and receive digital tickets
-                  instantly.
-                </p>
-              </div>
-            </div>
-
-            <div className="flex items-start space-x-4">
-              <div className="flex h-8 w-8 flex-shrink-0 items-center justify-center rounded-full bg-primary font-bold text-primary-foreground">
-                3
-              </div>
-              <div>
-                <h3 className="font-bold">Powerful Organizer Tools</h3>
-                <p className="text-sm text-muted-foreground">
-                  Create and manage events with ease, track registrations, and
-                  communicate with attendees.
-                </p>
-              </div>
-            </div>
+            </motion.div>
           </div>
         </div>
       </section>
-
-      {/* Become an Organizer from example */}
-      <section className="bg-primary py-12">
-        <div className="container mx-auto px-4 text-center">
-          <h2 className="text-2xl font-bold text-primary-foreground">
-            Become an
-            <br />
-            organizer
-            <br />
-            today
-          </h2>
-          <div className="mt-6">
-            <SignedIn>
-              <Link href="/become-organizer">
-                <Button
-                  variant="outline"
-                  className="border-foreground px-8 py-3 text-lg text-foreground hover:bg-foreground/10 hover:text-primary-foreground"
-                >
-                  Get Started
-                </Button>
-              </Link>
-            </SignedIn>
-            <SignedOut>
-              <SignInButton mode="modal">
-                <Button
-                  variant="outline"
-                  className="border-foreground px-8 py-3 text-lg text-foreground hover:bg-foreground/10 hover:text-primary-foreground"
-                >
-                  Sign Up to Organize
-                </Button>
-              </SignInButton>
-            </SignedOut>
-          </div>
-        </div>
-      </section>
-
-      {/* Footer from example */}
-      <footer className="bg-black py-8">
-        <div className="container mx-auto px-4">
-          <div className="text-center text-sm text-muted-foreground">
-            <p>Events</p>
-          </div>
-        </div>
-      </footer>
     </div>
   );
 }